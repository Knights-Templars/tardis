<<<<<<< HEAD
=======
from numba import njit
import numpy as np

from tardis.montecarlo.montecarlo_numba.r_packet import (
    InteractionType,
    PacketStatus,
    get_inverse_doppler_factor,
    trace_packet,
    move_packet_across_shell_boundary,
    move_r_packet,
    MonteCarloException,
)
from tardis.montecarlo.montecarlo_numba.interaction import (
    thomson_scatter,
    line_scatter,
)
from tardis.montecarlo.montecarlo_numba.numba_interface import (
    LineInteractionType,
)
from tardis.montecarlo import (
    montecarlo_configuration as montecarlo_configuration,
)

from tardis.montecarlo.montecarlo_numba.vpacket import trace_vpacket_volley

from tardis import constants as const

C_SPEED_OF_LIGHT = const.c.to("cm/s").value

from tardis.montecarlo.montecarlo_numba.montecarlo_logger import log_decorator
from tardis.montecarlo.montecarlo_numba import montecarlo_logger as mc_logger

# @log_decorator
@njit
def single_packet_loop(
    r_packet, numba_model, numba_plasma, estimators, vpacket_collection
):
    """

    Parameters
    ----------
    r_packet: tardis.montecarlo.montecarlo_numba.r_packet.RPacket
    numba_model: tardis.montecarlo.montecarlo_numba.numba_interface.NumbaModel
    numba_plasma: tardis.montecarlo.montecarlo_numba.numba_interface.NumbaPlasma
    estimators: tardis.montecarlo.montecarlo_numba.numba_interface.Estimators
    vpacket_collection: tardis.montecarlo.montecarlo_numba.numba_interface.VPacketCollection

    Returns
    -------
        : None

    This function does not return anything but changes the r_packet object
    and if virtual packets are requested - also updates the vpacket_collection
    """

    line_interaction_type = montecarlo_configuration.line_interaction_type

    if montecarlo_configuration.full_relativity:
        set_packet_props_full_relativity(r_packet, numba_model)
    else:
        set_packet_props_partial_relativity(r_packet, numba_model)
    r_packet.initialize_line_id(numba_plasma, numba_model)

    trace_vpacket_volley(
        r_packet, vpacket_collection, numba_model, numba_plasma
    )

    if mc_logger.DEBUG_MODE:
        r_packet_track_nu = [r_packet.nu]
        r_packet_track_mu = [r_packet.mu]
        r_packet_track_r = [r_packet.r]
        r_packet_track_interaction = [InteractionType.BOUNDARY]
        r_packet_track_distance = [0.0]

    while r_packet.status == PacketStatus.IN_PROCESS:
        distance, interaction_type, delta_shell = trace_packet(
            r_packet, numba_model, numba_plasma, estimators
        )

        if interaction_type == InteractionType.BOUNDARY:
            move_r_packet(
                r_packet, distance, numba_model.time_explosion, estimators
            )
            move_packet_across_shell_boundary(
                r_packet, delta_shell, len(numba_model.r_inner)
            )

        elif interaction_type == InteractionType.LINE:
            r_packet.last_interaction_type = 2

            move_r_packet(
                r_packet, distance, numba_model.time_explosion, estimators
            )
            line_scatter(
                r_packet,
                numba_model.time_explosion,
                line_interaction_type,
                numba_plasma,
            )
            trace_vpacket_volley(
                r_packet, vpacket_collection, numba_model, numba_plasma
            )

        elif interaction_type == InteractionType.ESCATTERING:
            r_packet.last_interaction_type = 1

            move_r_packet(
                r_packet, distance, numba_model.time_explosion, estimators
            )
            thomson_scatter(r_packet, numba_model.time_explosion)

            trace_vpacket_volley(
                r_packet, vpacket_collection, numba_model, numba_plasma
            )
        if mc_logger.DEBUG_MODE:
            r_packet_track_nu.append(r_packet.nu)
            r_packet_track_mu.append(r_packet.mu)
            r_packet_track_r.append(r_packet.r)
            r_packet_track_interaction.append(interaction_type)
            r_packet_track_distance.append(distance)

    if mc_logger.DEBUG_MODE:
        return (
            r_packet_track_nu,
            r_packet_track_mu,
            r_packet_track_r,
            r_packet_track_interaction,
            r_packet_track_distance,
        )

    # check where else initialize line ID happens!


@njit
def set_packet_props_partial_relativity(r_packet, numba_model):
    inverse_doppler_factor = get_inverse_doppler_factor(
        r_packet.r,
        r_packet.mu,
        numba_model.time_explosion,
    )
    r_packet.nu *= inverse_doppler_factor
    r_packet.energy *= inverse_doppler_factor


@njit
def set_packet_props_full_relativity(r_packet, numba_model):
    beta = (r_packet.r / numba_model.time_explosion) / C_SPEED_OF_LIGHT

    inverse_doppler_factor = get_inverse_doppler_factor(
        r_packet.r,
        r_packet.mu,
        numba_model.time_explosion,
    )

    r_packet.nu *= inverse_doppler_factor
    r_packet.energy *= inverse_doppler_factor
    r_packet.mu = (r_packet.mu + beta) / (1 + beta * r_packet.mu)
>>>>>>> c950345a
<|MERGE_RESOLUTION|>--- conflicted
+++ resolved
@@ -1,5 +1,3 @@
-<<<<<<< HEAD
-=======
 from numba import njit
 import numpy as np
 
@@ -156,5 +154,4 @@
 
     r_packet.nu *= inverse_doppler_factor
     r_packet.energy *= inverse_doppler_factor
-    r_packet.mu = (r_packet.mu + beta) / (1 + beta * r_packet.mu)
->>>>>>> c950345a
+    r_packet.mu = (r_packet.mu + beta) / (1 + beta * r_packet.mu)