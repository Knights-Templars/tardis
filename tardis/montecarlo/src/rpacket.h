--- conflicted
+++ resolved
@@ -67,14 +67,11 @@
   double d_cont; /**< Distance to continuum event */
   int64_t next_shell_id; /**< ID of the next shell packet visits. */
   rpacket_status_t status; /**< Packet status (in process, emitted or reabsorbed). */
-<<<<<<< HEAD
   int64_t id;
-=======
   double chi_th; /**< Opacity due to electron scattering */
   double chi_cont; /**< Opacity due to continuum processes */
   double chi_ff; /**< Opacity due to free-free processes */
   double chi_bf; /**< Opacity due to bound-free processes */
->>>>>>> 2ed8adc5
 } rpacket_t;
 
 inline double rpacket_get_nu (rpacket_t * packet);
