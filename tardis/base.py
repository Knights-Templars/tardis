--- conflicted
+++ resolved
@@ -12,15 +12,9 @@
 
     Parameters
     ----------
-<<<<<<< HEAD
-    config: str or dict
-        filename of configuration yaml file or dictionary
-    atom_data: str or tardis.atomic.AtomData
-=======
     config : str or dict
         filename of configuration yaml file or dictionary
     atom_data : str or tardis.atomic.AtomData
->>>>>>> 1249c4e1
         if atom_data is a string it is interpreted as a path to a file storing
         the atomic data. Atomic data to use for this TARDIS simulation. If set to None, the
         atomic data will be loaded according to keywords set in the configuration
