import logging

import numpy as np
import pandas as pd
from astropy import units as u
from tardis import constants as const

from tardis.plasma.properties.base import ProcessingPlasmaProperty

logger = logging.getLogger(__name__)

__all__ = [
    "BetaRadiation",
    "GElectron",
    "NumberDensity",
    "SelectedAtoms",
    "ElectronTemperature",
    "BetaElectron",
    "LuminosityInner",
    "TimeSimulation",
    "ThermalGElectron",
]


class BetaRadiation(ProcessingPlasmaProperty):
    """
    Attributes
    ----------
    beta_rad : Numpy Array, dtype float
    """

    outputs = ("beta_rad",)
    latex_name = ("\\beta_{\\textrm{rad}}",)
    latex_formula = ("\\dfrac{1}{k_{B} T_{\\textrm{rad}}}",)

    def __init__(self, plasma_parent):
        super(BetaRadiation, self).__init__(plasma_parent)
        self.k_B_cgs = const.k_B.cgs.value

    def calculate(self, t_rad):
        return 1 / (self.k_B_cgs * t_rad)


class GElectron(ProcessingPlasmaProperty):
    """
    Attributes
    ----------
    g_electron : Numpy Array, dtype float
    """

    outputs = ("g_electron",)
    latex_name = ("g_{\\textrm{electron}}",)
    latex_formula = (
<<<<<<< HEAD
        "\\Big(\\dfrac{2\\pi m_{e}/\
                     \\beta_{\\textrm{rad}}}{h^2}\\Big)^{3/2}",
=======
        r"\Big(\dfrac{2\pi m_{e}/\beta_{\textrm{rad}}}{h^2}\Big)^{3/2}",
>>>>>>> cd8e4ba9
    )

    def calculate(self, beta_rad):
        return (
            (2 * np.pi * const.m_e.cgs.value / beta_rad)
            / (const.h.cgs.value ** 2)
        ) ** 1.5


class ThermalGElectron(GElectron):
    """
    Attributes
    ----------
    thermal_g_electron : Numpy Array, dtype float
    """

    outputs = ("thermal_g_electron",)
    latex_name = ("g_{\\textrm{electron_thermal}}",)
    latex_formula = (
<<<<<<< HEAD
        "\\Big(\\dfrac{2\\pi m_{e}/\
                     \\beta_{\\textrm{electron}}}{h^2}\\Big)^{3/2}",
=======
        r"\Big(\dfrac{2\pi m_{e}/\beta_{\textrm{electron}}}{h^2}\Big)^{3/2}",
>>>>>>> cd8e4ba9
    )

    def calculate(self, beta_electron):
        return super(ThermalGElectron, self).calculate(beta_electron)


class NumberDensity(ProcessingPlasmaProperty):
    """
    Attributes
    ----------
    number_density : Pandas DataFrame, dtype float
                     Indexed by atomic number, columns corresponding to zones
    """

    outputs = ("number_density",)
    latex_name = ("N_{i}",)

    @staticmethod
    def calculate(atomic_mass, abundance, density):
        number_densities = abundance * density
        return number_densities.div(atomic_mass.loc[abundance.index], axis=0)


class SelectedAtoms(ProcessingPlasmaProperty):
    """
    Attributes
    ----------
    selected_atoms : Pandas Int64Index, dtype int
                     Atomic numbers of elements required for particular simulation
    """

    outputs = ("selected_atoms",)

    def calculate(self, abundance):
        return abundance.index


class ElectronTemperature(ProcessingPlasmaProperty):
    """
    Attributes
    ----------
    t_electron : Numpy Array, dtype float
    """

    outputs = ("t_electrons",)
    latex_name = ("T_{\\textrm{electron}}",)
    latex_formula = ("\\textrm{const.}\\times T_{\\textrm{rad}}",)

    def calculate(self, t_rad, link_t_rad_t_electron):
        return t_rad * link_t_rad_t_electron


class BetaElectron(ProcessingPlasmaProperty):
    """
    Attributes
    ----------
    beta_electron : Numpy Array, dtype float
    """

    outputs = ("beta_electron",)
    latex_name = ("\\beta_{\\textrm{electron}}",)
    latex_formula = ("\\frac{1}{K_{B} T_{\\textrm{electron}}}",)

    def __init__(self, plasma_parent):
        super(BetaElectron, self).__init__(plasma_parent)
        self.k_B_cgs = const.k_B.cgs.value

    def calculate(self, t_electrons):
        return 1 / (self.k_B_cgs * t_electrons)


class LuminosityInner(ProcessingPlasmaProperty):
    outputs = ("luminosity_inner",)

    @staticmethod
    def calculate(r_inner, t_inner):
        return (
            4 * np.pi * const.sigma_sb.cgs * r_inner[0] ** 2 * t_inner ** 4
        ).to("erg/s")


class TimeSimulation(ProcessingPlasmaProperty):
    outputs = ("time_simulation",)

    @staticmethod
    def calculate(luminosity_inner):
        return 1.0 * u.erg / luminosity_inner<|MERGE_RESOLUTION|>--- conflicted
+++ resolved
@@ -51,12 +51,7 @@
     outputs = ("g_electron",)
     latex_name = ("g_{\\textrm{electron}}",)
     latex_formula = (
-<<<<<<< HEAD
-        "\\Big(\\dfrac{2\\pi m_{e}/\
-                     \\beta_{\\textrm{rad}}}{h^2}\\Big)^{3/2}",
-=======
         r"\Big(\dfrac{2\pi m_{e}/\beta_{\textrm{rad}}}{h^2}\Big)^{3/2}",
->>>>>>> cd8e4ba9
     )
 
     def calculate(self, beta_rad):
@@ -76,12 +71,7 @@
     outputs = ("thermal_g_electron",)
     latex_name = ("g_{\\textrm{electron_thermal}}",)
     latex_formula = (
-<<<<<<< HEAD
-        "\\Big(\\dfrac{2\\pi m_{e}/\
-                     \\beta_{\\textrm{electron}}}{h^2}\\Big)^{3/2}",
-=======
         r"\Big(\dfrac{2\pi m_{e}/\beta_{\textrm{electron}}}{h^2}\Big)^{3/2}",
->>>>>>> cd8e4ba9
     )
 
     def calculate(self, beta_electron):
