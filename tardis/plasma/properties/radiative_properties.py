--- conflicted
+++ resolved
@@ -10,11 +10,7 @@
 logger = logging.getLogger(__name__)
 
 __all__ = ['StimulatedEmissionFactor', 'TauSobolev', 'BetaSobolev',
-<<<<<<< HEAD
-           'TransitionProbabilities']
-=======
-    'TransitionProbabilities', 'LTEJBlues']
->>>>>>> a93ad178
+           'TransitionProbabilities', 'LTEJBlues']
 
 class StimulatedEmissionFactor(ProcessingPlasmaProperty):
     """
