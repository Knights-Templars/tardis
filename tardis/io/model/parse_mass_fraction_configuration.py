import logging
import os

import astropy.units as u
import numpy as np
import pandas as pd

from tardis.io.model.readers.base import read_mass_fractions_file
from tardis.io.model.readers.csvy import parse_csv_mass_fractions
from tardis.io.model.readers.generic_readers import read_uniform_mass_fractions
from tardis.model.matter.composition import Composition
from tardis.model.matter.decay import IsotopicMassFraction

logger = logging.getLogger(__name__)


def parse_mass_fractions_from_config(config, geometry, time_explosion):
    """
    Parse the mass fraction configuration data.

    Parameters
    ----------
    config : object
        The configuration data.
    geometry : object
        The geometry of the model.
    time_explosion : float
        The time of the explosion.

    Returns
    -------
    nuclide_mass_fractions : object
        The parsed nuclide mass fraction.

    raw_isotope_mass_fractions : object
        The parsed raw isotope mass fraction. This is the isotope mass fraction data before decay.

    Raises
    ------
    None.

    Notes
    -----
    This function parses the abundance configuration data and returns the parsed nuclide
    mass fraction. The mass fraction configuration can be of type 'uniform' or 'file'. If it
    is of type 'uniform', the mass fraction and isotope mass fraction are read using the
    'read_uniform_mass fractions' function. If it is of type 'file', the mass fraction and
    isotope mass fraction are read from a file using the 'read_abundances_file' function.
    The parsed data is then processed to replace NaN values with 0.0, remove rows with
    zero sum, and normalize the data if necessary. The resulting nuclide mass fraction
    is returned.
    """
    mass_fractions_section = config.model.abundances
    isotope_mass_fractions = pd.DataFrame()

    if mass_fractions_section.type == "uniform":
        mass_fractions, isotope_mass_fractions = read_uniform_mass_fractions(
            mass_fractions_section, geometry.no_of_shells
        )

    elif mass_fractions_section.type == "file":
        if os.path.isabs(mass_fractions_section.filename):
            mass_fractions_fname = mass_fractions_section.filename
        else:
            mass_fractions_fname = os.path.join(
                config.config_dirname, mass_fractions_section.filename
            )

        (
            index,
            mass_fractions,
            isotope_mass_fractions,
        ) = read_mass_fractions_file(
            mass_fractions_fname, mass_fractions_section.filetype
        )

    mass_fractions = mass_fractions.replace(np.nan, 0.0)
    mass_fractions = mass_fractions[mass_fractions.sum(axis=1) > 0]

    norm_factor = mass_fractions.sum(axis=0) + isotope_mass_fractions.sum(
        axis=0
    )

    if np.any(np.abs(norm_factor - 1) > 1e-12):
        logger.warning(
            "Mass fractions have not been normalized to 1. - normalizing"
        )
        mass_fractions /= norm_factor
        isotope_mass_fractions /= norm_factor
    # The next line is if the mass_fractions are given via dict
    # and not gone through the schema validator
    model_isotope_time_0 = config.model.abundances.model_isotope_time_0
<<<<<<< HEAD
    if model_isotope_time_0 >= 0 * u.s:
        isotope_mass_fractions = IsotopicMassFraction(
            isotope_mass_fractions, time_0=model_isotope_time_0
        ).calculate_decayed_mass_fractions(time_explosion)

=======
    if not np.isnan(model_isotope_time_0.value):
        isotope_mass_fractions = IsotopicMassFraction(
            isotope_mass_fractions, time_0=model_isotope_time_0
        ).decay(time_explosion)
    else:
        logger.warning(
            "model_isotope_time_0 is not set in the configuration. "
            "Isotopic mass fractions will not be decayed and is assumed to be correct for the time_explosion. THIS IS NOT RECOMMENDED!"
        )
        isotope_mass_fractions = IsotopicMassFraction(isotope_mass_fractions)
>>>>>>> 1c41d78e
    nuclide_mass_fractions = convert_to_nuclide_mass_fractions(
        isotope_mass_fractions, mass_fractions
    )
    return nuclide_mass_fractions


def parse_mass_fractions_from_csvy(
    csvy_model_config, csvy_model_data, geometry, time_explosion
):
    """
    Parse the mass fraction data from a CSVY model.

    Parameters
    ----------
    csvy_model_config : object
        The configuration data of the CSVY model.
    csvy_model_data : object
        The data of the CSVY model.
    geometry : object
        The geometry of the model.

    Returns
    -------
    mass_fractions : pd.DataFrame
        The parsed mass fraction data.
    isotope_mass_fractions : pandas.DataFrame
        The parsed isotope mass fraction data.

    Raises
    ------
    None.

    Notes
    -----
    This function parses the mass fraction data from a CSVY model. If the CSVY model
    configuration contains an 'abundance' attribute, it uses the 'read_uniform_mass_fractions'
    function to parse the mass fraction and isotope mass fraction data. Otherwise, it uses the
    'parse_csv_mass_fractions' function to parse the data. The parsed data is then processed
    to replace NaN values with 0.0, remove rows with zero sum, and normalize the data
    if necessary. The resulting mass fraction and isotope mass fraction arrays are returned.
    """
    if hasattr(csvy_model_config, "abundance"):
        mass_fractions_section = csvy_model_config.abundance
        mass_fractions, isotope_mass_fractions = read_uniform_mass_fractions(
            mass_fractions_section, geometry.no_of_shells
        )
    else:
        _, mass_fractions, isotope_mass_fractions = parse_csv_mass_fractions(
            csvy_model_data
        )
        mass_fractions = mass_fractions.loc[:, 1:]
        mass_fractions.columns = np.arange(mass_fractions.shape[1])
        isotope_mass_fractions = isotope_mass_fractions.loc[:, 1:]
        isotope_mass_fractions.columns = np.arange(
            isotope_mass_fractions.shape[1]
        )

    mass_fractions = mass_fractions.replace(np.nan, 0.0)
    mass_fractions = mass_fractions[mass_fractions.sum(axis=1) > 0]
    isotope_mass_fractions = isotope_mass_fractions.replace(np.nan, 0.0)
    isotope_mass_fractions = isotope_mass_fractions[
        isotope_mass_fractions.sum(axis=1) > 0
    ]
    norm_factor = mass_fractions.sum(axis=0) + isotope_mass_fractions.sum(
        axis=0
    )

    if np.any(np.abs(norm_factor - 1) > 1e-12):
        logger.warning(
            "Mass fractions have not been normalized to 1. - normalizing"
        )
        mass_fractions /= norm_factor
        isotope_mass_fractions /= norm_factor

    isotope_mass_fractions = IsotopicMassFraction(
        isotope_mass_fractions, time_0=csvy_model_config.model_isotope_time_0
<<<<<<< HEAD
    ).calculate_decayed_mass_fractions(time_explosion)
=======
    ).decay(time_explosion)
>>>>>>> 1c41d78e
    return convert_to_nuclide_mass_fractions(isotope_mass_fractions, mass_fractions)


def convert_to_nuclide_mass_fractions(isotopic_mass_fractions, mass_fractions):
    """
    Convert the mass fraction and isotope mass fraction data to nuclide mass fraction.

    Parameters
    ----------
    isotope_mass_fraction : pandas.DataFrame
        The isotope mass fraction data.
    mass_fractions : pandas.DataFrame
        The mass fraction data.

    Returns
    -------
    nuclide_mass_fraction : pandas.DataFrame
        The converted nuclide mass fraction.

    Raises
    ------
    None.

    Notes
    -----
    This function converts the mass fraction and isotope mass fraction data to nuclide mass fraction.
    If the mass fraction data is not None, it is converted to nuclide mass fraction by mapping
    the mass fraction index to nuclide indices using the 'convert_element2nuclide_index' function.
    The resulting mass fraction data is then concatenated with the isotope mass fraction data to
    obtain the final nuclide mass fraction.
    """
    nuclide_mass_fractions = pd.DataFrame()
    if mass_fractions is not None:
        mass_fractions.index = Composition.convert_element2nuclide_index(
            mass_fractions.index
        )
        nuclide_mass_fractions = mass_fractions
    else:
        nuclide_mass_fractions = pd.DataFrame()

    if isotopic_mass_fractions is not None:
        nuclide_mass_fractions = pd.concat(
            [nuclide_mass_fractions, isotopic_mass_fractions]
        )
    return nuclide_mass_fractions<|MERGE_RESOLUTION|>--- conflicted
+++ resolved
@@ -77,26 +77,15 @@
     mass_fractions = mass_fractions.replace(np.nan, 0.0)
     mass_fractions = mass_fractions[mass_fractions.sum(axis=1) > 0]
 
-    norm_factor = mass_fractions.sum(axis=0) + isotope_mass_fractions.sum(
-        axis=0
-    )
+    norm_factor = mass_fractions.sum(axis=0) + isotope_mass_fractions.sum(axis=0)
 
     if np.any(np.abs(norm_factor - 1) > 1e-12):
-        logger.warning(
-            "Mass fractions have not been normalized to 1. - normalizing"
-        )
+        logger.warning("Mass fractions have not been normalized to 1. - normalizing")
         mass_fractions /= norm_factor
         isotope_mass_fractions /= norm_factor
     # The next line is if the mass_fractions are given via dict
     # and not gone through the schema validator
     model_isotope_time_0 = config.model.abundances.model_isotope_time_0
-<<<<<<< HEAD
-    if model_isotope_time_0 >= 0 * u.s:
-        isotope_mass_fractions = IsotopicMassFraction(
-            isotope_mass_fractions, time_0=model_isotope_time_0
-        ).calculate_decayed_mass_fractions(time_explosion)
-
-=======
     if not np.isnan(model_isotope_time_0.value):
         isotope_mass_fractions = IsotopicMassFraction(
             isotope_mass_fractions, time_0=model_isotope_time_0
@@ -107,7 +96,6 @@
             "Isotopic mass fractions will not be decayed and is assumed to be correct for the time_explosion. THIS IS NOT RECOMMENDED!"
         )
         isotope_mass_fractions = IsotopicMassFraction(isotope_mass_fractions)
->>>>>>> 1c41d78e
     nuclide_mass_fractions = convert_to_nuclide_mass_fractions(
         isotope_mass_fractions, mass_fractions
     )
@@ -161,9 +149,7 @@
         mass_fractions = mass_fractions.loc[:, 1:]
         mass_fractions.columns = np.arange(mass_fractions.shape[1])
         isotope_mass_fractions = isotope_mass_fractions.loc[:, 1:]
-        isotope_mass_fractions.columns = np.arange(
-            isotope_mass_fractions.shape[1]
-        )
+        isotope_mass_fractions.columns = np.arange(isotope_mass_fractions.shape[1])
 
     mass_fractions = mass_fractions.replace(np.nan, 0.0)
     mass_fractions = mass_fractions[mass_fractions.sum(axis=1) > 0]
@@ -171,24 +157,16 @@
     isotope_mass_fractions = isotope_mass_fractions[
         isotope_mass_fractions.sum(axis=1) > 0
     ]
-    norm_factor = mass_fractions.sum(axis=0) + isotope_mass_fractions.sum(
-        axis=0
-    )
+    norm_factor = mass_fractions.sum(axis=0) + isotope_mass_fractions.sum(axis=0)
 
     if np.any(np.abs(norm_factor - 1) > 1e-12):
-        logger.warning(
-            "Mass fractions have not been normalized to 1. - normalizing"
-        )
+        logger.warning("Mass fractions have not been normalized to 1. - normalizing")
         mass_fractions /= norm_factor
         isotope_mass_fractions /= norm_factor
 
     isotope_mass_fractions = IsotopicMassFraction(
         isotope_mass_fractions, time_0=csvy_model_config.model_isotope_time_0
-<<<<<<< HEAD
     ).calculate_decayed_mass_fractions(time_explosion)
-=======
-    ).decay(time_explosion)
->>>>>>> 1c41d78e
     return convert_to_nuclide_mass_fractions(isotope_mass_fractions, mass_fractions)
 
 
