--- conflicted
+++ resolved
@@ -60,13 +60,8 @@
 
         Returns
         -------
-<<<<<<< HEAD
-            : list
-            list of pyne Materialss
-=======
         list
             list of pyne Materials
->>>>>>> 2d9ada51
         """
 
         comp_dicts = [dict() for i in range(len(self.columns))]
